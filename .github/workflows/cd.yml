name: Continuous Deployment

on:
  push:
    branches: [ main ]

env:
  CARGO_TERM_COLOR: always

  # Name of the crate from Cargo.toml
  # used to rename and upload the binaries
  PROJ_NAME: fj-app

jobs:
  binaries:
    name: Binaries
    strategy:
      matrix:
        include:
          - { target: x86_64-unknown-linux-gnu, os: ubuntu-latest }
          - { target: x86_64-apple-darwin, os: macOS-latest }
          - { target: aarch64-apple-darwin, os: macOS-latest }
          - { target: x86_64-pc-windows-msvc, os: windows-latest }

    runs-on: ${{matrix.os}}
    steps:
      - name: Checkout
        uses: actions/checkout@v3

      - name: Setup Toolchain
        uses: oxidecomputer/actions-rs_toolchain@oxide/master
        # see https://github.com/actions-rs/toolchain/pull/209
        # uses: actions-rs/toolchain@v1
        with:
          override: true
          profile: minimal
          target: ${{ matrix.target }}

      - name: Cache
        uses: Swatinem/rust-cache@v1
        with:
          key: ${{ matrix.target }}

      - name: Binaries | Compile
        uses: actions-rs/cargo@v1
        with:
          args: --release --target ${{ matrix.target }}
          command: build

      - name: Binaries | Prepare upload
        run: |
          # Include compile target in binary name

          src="target/${{ matrix.target }}/release/${PROJ_NAME}"
          dst="${GITHUB_WORKSPACE}/${PROJ_NAME}-${{ matrix.target }}"

          if [[ "${RUNNER_OS}" == "Windows" ]]; then
            src="${src}.exe"
            dst="${dst}.exe"
          fi

          mv -v "${src}" "${dst}"
          chmod -v +x "${dst}"

      - name: Binaries | Upload
        uses: actions/upload-artifact@v3
        with:
          name: ${{ env.PROJ_NAME }}-${{ matrix.target }}
<<<<<<< HEAD
          path: ${{ env.PROJ_NAME }}-*
=======
          path: ${{ env.PROJ_NAME }}-${{ matrix.target }}

      - name: Upload Windows
        if: runner.os == 'Windows'
        uses: actions/upload-artifact@v2
        with:
          name: ${{ env.PROJ_NAME }}-${{ matrix.target }}.exe
          path: ${{ env.PROJ_NAME }}-${{ matrix.target }}.exe

  release:
    name: Release
    needs: binaries
    runs-on: ubuntu-latest
    steps:
      - name: Checkout
        uses: actions/checkout@v3

      - name: Setup Toolchain
        uses: actions-rs/toolchain@v1
        with:
          override: true
          profile: minimal
          toolchain: stable

      - name: Operator | Cache
        uses: Swatinem/rust-cache@v1
        with:
          key: release-operator-01
          working-directory: ./release-operator

      - name: Operator | Deduce
        id: release
        working-directory: ./release-operator
        env:
          GITHUB_TOKEN: ${{ secrets.GITHUB_TOKEN }}
          RELEASE_LABEL: release
          RUST_LOG: info
        run: |
          # Run release operator
          cargo run

      - name: Binaries | Download
        if: ${{ steps.release.outputs.release-detected == 'true' }}
        uses: actions/download-artifact@v3

      - name: Binaries | Checksums
        if: ${{ steps.release.outputs.release-detected == 'true' }}
        run: |
          # Build binary checksums
          for file in "${PROJ_NAME}"-*/"${PROJ_NAME}"-*; do
            echo "Calculating checksum for: $(basename "${file}")"
            openssl dgst -sha256 -r "${file}" \
              | awk '{print $1}' > "${file}.sha256"
          done

      - name: Create GitHub Release
        if: ${{ steps.release.outputs.release-detected == 'true' }}
        uses: softprops/action-gh-release@v0.1.14
        with:
          tag_name: ${{ steps.release.outputs.tag-name }}
          name: ${{ steps.release.outputs.tag-name }}
          files: ${{ env.PROJ_NAME }}-*/${{ env.PROJ_NAME }}-*
>>>>>>> c1d89434
<|MERGE_RESOLUTION|>--- conflicted
+++ resolved
@@ -66,17 +66,7 @@
         uses: actions/upload-artifact@v3
         with:
           name: ${{ env.PROJ_NAME }}-${{ matrix.target }}
-<<<<<<< HEAD
           path: ${{ env.PROJ_NAME }}-*
-=======
-          path: ${{ env.PROJ_NAME }}-${{ matrix.target }}
-
-      - name: Upload Windows
-        if: runner.os == 'Windows'
-        uses: actions/upload-artifact@v2
-        with:
-          name: ${{ env.PROJ_NAME }}-${{ matrix.target }}.exe
-          path: ${{ env.PROJ_NAME }}-${{ matrix.target }}.exe
 
   release:
     name: Release
@@ -87,11 +77,13 @@
         uses: actions/checkout@v3
 
       - name: Setup Toolchain
-        uses: actions-rs/toolchain@v1
+        uses: oxidecomputer/actions-rs_toolchain@oxide/master
+        # see https://github.com/actions-rs/toolchain/pull/209
+        # uses: actions-rs/toolchain@v1
         with:
           override: true
           profile: minimal
-          toolchain: stable
+          target: ${{ matrix.target }}
 
       - name: Operator | Cache
         uses: Swatinem/rust-cache@v1
@@ -130,5 +122,4 @@
         with:
           tag_name: ${{ steps.release.outputs.tag-name }}
           name: ${{ steps.release.outputs.tag-name }}
-          files: ${{ env.PROJ_NAME }}-*/${{ env.PROJ_NAME }}-*
->>>>>>> c1d89434
+          files: ${{ env.PROJ_NAME }}-*/${{ env.PROJ_NAME }}-*